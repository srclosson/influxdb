--- conflicted
+++ resolved
@@ -129,87 +129,4 @@
   enabled: bool.isRequired,
 }
 
-<<<<<<< HEAD
-=======
-class TagInput extends Component {
-  constructor(props) {
-    super(props)
-  }
-
-  handleAddTag = e => {
-    if (e.key === 'Enter') {
-      e.preventDefault()
-      const newItem = e.target.value.trim()
-      const {tags, onAddTag} = this.props
-      if (!this.shouldAddToList(newItem, tags)) {
-        return
-      }
-
-      this.input.value = ''
-      onAddTag(newItem)
-      this.props.disableTest()
-    }
-  }
-
-  shouldAddToList(item, tags) {
-    return !_.isEmpty(item) && !tags.find(l => l === item)
-  }
-
-  render() {
-    const {title, tags, onDeleteTag} = this.props
-
-    return (
-      <div className="form-group col-xs-12">
-        <label htmlFor={title}>
-          {title}
-        </label>
-        <input
-          placeholder={`Type and hit 'Enter' to add to list of ${title}`}
-          autoComplete="off"
-          className="form-control"
-          id={title}
-          type="text"
-          ref={r => (this.input = r)}
-          onKeyDown={this.handleAddTag}
-        />
-        <Tags tags={tags} onDeleteTag={onDeleteTag} />
-      </div>
-    )
-  }
-}
-
-TagInput.propTypes = {
-  onAddTag: func.isRequired,
-  onDeleteTag: func.isRequired,
-  tags: arrayOf(string).isRequired,
-  title: string.isRequired,
-  disableTest: func.isRequired,
-}
-
-const Tags = ({tags, onDeleteTag}) =>
-  <div className="input-tag-list">
-    {tags.map(item => {
-      return <Tag key={item} item={item} onDelete={onDeleteTag} />
-    })}
-  </div>
-
-Tags.propTypes = {
-  tags: arrayOf(string),
-  onDeleteTag: func,
-}
-
-const Tag = ({item, onDelete}) =>
-  <span key={item} className="input-tag-item">
-    <span>
-      {item}
-    </span>
-    <span className="icon remove" onClick={onDelete(item)} />
-  </span>
-
-Tag.propTypes = {
-  item: string,
-  onDelete: func,
-}
-
->>>>>>> ed12caad
 export default OpsGenieConfig