import React, {Component} from 'react'
import PropTypes from 'prop-types'
import _ from 'lodash'
import classnames from 'classnames'

import {MultiGrid, ColumnSizer} from 'react-virtualized'
import moment from 'moment'

import {timeSeriesToTableGraph} from 'src/utils/timeSeriesToDygraph'
import {
  NULL_ARRAY_INDEX,
  NULL_HOVER_TIME,
  TIME_FORMAT_DEFAULT,
  TIME_FIELD_DEFAULT,
  ASCENDING,
  DESCENDING,
  FIX_FIRST_COLUMN_DEFAULT,
  VERTICAL_TIME_AXIS_DEFAULT,
  calculateTimeColumnWidth,
} from 'src/shared/constants/tableGraph'
const DEFAULT_SORT = ASCENDING

import {generateThresholdsListHexs} from 'shared/constants/colorOperations'

const filterInvisibleColumns = (data, fieldNames) => {
  const visibility = {}
  const filteredData = data.map((row, i) => {
    return row.filter((col, j) => {
      if (i === 0) {
        const foundField = fieldNames.find(field => field.internalName === col)
        visibility[j] = foundField ? foundField.visible : true
      }
      return visibility[j]
    })
  })
  return filteredData[0].length ? filteredData : [[]]
}

const processData = (
  data,
  sortFieldName,
  direction,
  verticalTimeAxis,
  fieldNames
) => {
  const sortIndex = _.indexOf(data[0], sortFieldName)
  const sortedData = [
    data[0],
    ..._.orderBy(_.drop(data, 1), sortIndex, [direction]),
  ]
  const sortedTimeVals = sortedData.map(r => r[0])
  const filteredData = filterInvisibleColumns(sortedData, fieldNames)
  const processedData = verticalTimeAxis ? filteredData : _.unzip(filteredData)

  return {processedData, sortedTimeVals}
}

class TableGraph extends Component {
  constructor(props) {
    super(props)
    this.state = {
      data: [[]],
      processedData: [[]],
      sortedTimeVals: [],
      labels: [],
      timeColumnWidth: calculateTimeColumnWidth(props.tableOptions.timeFormat),
      hoveredColumnIndex: NULL_ARRAY_INDEX,
      hoveredRowIndex: NULL_ARRAY_INDEX,
      sortField: 'time',
      sortDirection: DEFAULT_SORT,
    }
  }

  componentWillReceiveProps(nextProps) {
    const {labels, data} = timeSeriesToTableGraph(nextProps.data)
    if (_.isEmpty(data[0])) {
      return
    }

    const {sortField, sortDirection} = this.state
    const {
      tableOptions: {
        sortBy: {internalName},
        fieldNames,
        verticalTimeAxis,
        timeFormat,
      },
      setDataLabels,
    } = nextProps

    if (timeFormat !== this.props.tableOptions.timeFormat) {
      this.setState({
        timeColumnWidth: calculateTimeColumnWidth(timeFormat),
      })
      this.multiGridRef.forceUpdateGrids()
    }

    if (setDataLabels) {
      setDataLabels(labels)
    }

    let direction, sortFieldName
    if (
      _.isEmpty(sortField) ||
      _.get(this.props, ['tableOptions', 'sortBy', 'internalName'], '') !==
        _.get(nextProps, ['tableOptions', 'sortBy', 'internalName'], '')
    ) {
      direction = DEFAULT_SORT
      sortFieldName = internalName
    } else {
      direction = sortDirection
      sortFieldName = sortField
    }

    const {processedData, sortedTimeVals} = processData(
      data,
      sortFieldName,
      direction,
      verticalTimeAxis,
      fieldNames
    )

    this.setState({
      data,
      labels,
      processedData,
      sortedTimeVals,
      sortField: sortFieldName,
      sortDirection: direction,
    })
  }

  calcScrollToColRow = () => {
    const {data, sortedTimeVals, hoveredColumnIndex} = this.state
    const {hoverTime, tableOptions} = this.props
    const hoveringThisTable = hoveredColumnIndex !== NULL_ARRAY_INDEX
    const notHovering = hoverTime === NULL_HOVER_TIME
    if (_.isEmpty(data[0]) || notHovering || hoveringThisTable) {
      return {scrollToColumn: undefined, scrollToRow: undefined}
    }

    const firstDiff = Math.abs(hoverTime - sortedTimeVals[1]) // sortedTimeVals[0] is "time"
    const hoverTimeFound = sortedTimeVals.reduce(
      (acc, currentTime, index) => {
        const thisDiff = Math.abs(hoverTime - currentTime)
        if (thisDiff < acc.diff) {
          return {index, diff: thisDiff}
        }
        return acc
      },
      {index: 1, diff: firstDiff}
    )

    const {verticalTimeAxis} = tableOptions
    const scrollToColumn = verticalTimeAxis ? undefined : hoverTimeFound.index
    const scrollToRow = verticalTimeAxis ? hoverTimeFound.index : undefined
    return {scrollToRow, scrollToColumn}
  }

  handleHover = (columnIndex, rowIndex) => () => {
    const {onSetHoverTime, tableOptions: {verticalTimeAxis}} = this.props
    const {sortedTimeVals} = this.state
    if (verticalTimeAxis && rowIndex === 0) {
      return
    }
    if (onSetHoverTime) {
      const hoverTime = verticalTimeAxis
        ? sortedTimeVals[rowIndex]
        : sortedTimeVals[columnIndex]
      onSetHoverTime(hoverTime.toString())
    }
    this.setState({
      hoveredColumnIndex: columnIndex,
      hoveredRowIndex: rowIndex,
    })
  }

  handleMouseLeave = () => {
    if (this.props.onSetHoverTime) {
      this.props.onSetHoverTime(NULL_HOVER_TIME)
      this.setState({
        hoveredColumnIndex: NULL_ARRAY_INDEX,
        hoveredRowIndex: NULL_ARRAY_INDEX,
      })
    }
  }

  handleClickFieldName = fieldName => () => {
    const {tableOptions} = this.props
    const {data, sortField, sortDirection} = this.state
    const verticalTimeAxis = _.get(tableOptions, 'verticalTimeAxis', true)
    const fieldNames = _.get(tableOptions, 'fieldNames', [TIME_FIELD_DEFAULT])

    let direction
    if (fieldName === sortField) {
      direction = sortDirection === ASCENDING ? DESCENDING : ASCENDING
    } else {
      direction = DEFAULT_SORT
    }

    const {processedData, sortedTimeVals} = processData(
      data,
      fieldName,
      direction,
      verticalTimeAxis,
      fieldNames
    )

    this.setState({
      processedData,
      sortedTimeVals,
      sortField: fieldName,
      sortDirection: direction,
    })
  }

  calculateColumnWidth = columnSizerWidth => column => {
    const {index} = column
    const {tableOptions: {verticalTimeAxis}} = this.props
<<<<<<< HEAD
    const {timeColumnWidth, processedData} = this.state
    const columnCount = _.get(processedData, ['0', 'length'], 0)
    let adjustedColumnSizerWidth = columnSizerWidth

    const labels = verticalTimeAxis
      ? _.unzip(processedData)[0]
      : processedData[0]
=======
    const {timeColumnWidth, labels} = this.state
>>>>>>> 6995bdfb

    if (labels.length > 0) {
      if (columnSizerWidth !== timeColumnWidth) {
        const difference = columnSizerWidth - timeColumnWidth
        const increment = Math.ceil(difference / columnCount)

        adjustedColumnSizerWidth = columnSizerWidth + increment
      }

      return verticalTimeAxis && labels[index] === 'time'
        ? timeColumnWidth
        : adjustedColumnSizerWidth
    }

    return adjustedColumnSizerWidth
  }

  cellRenderer = ({columnIndex, rowIndex, key, parent, style}) => {
    const {
      hoveredColumnIndex,
      hoveredRowIndex,
      processedData,
      sortField,
      sortDirection,
    } = this.state
    const {tableOptions, colors} = this.props

    const {
      timeFormat = TIME_FORMAT_DEFAULT,
      verticalTimeAxis = VERTICAL_TIME_AXIS_DEFAULT,
      fixFirstColumn = FIX_FIRST_COLUMN_DEFAULT,
      fieldNames = [TIME_FIELD_DEFAULT],
    } = tableOptions

    const cellData = processedData[rowIndex][columnIndex]

    const timeField = fieldNames.find(
      field => field.internalName === TIME_FIELD_DEFAULT.internalName
    )
    const visibleTime = _.get(timeField, 'visible', true)

    const isFixedRow = rowIndex === 0 && columnIndex > 0
    const isFixedColumn = fixFirstColumn && rowIndex > 0 && columnIndex === 0
    const isTimeData =
      visibleTime &&
      (verticalTimeAxis ? rowIndex > 0 && columnIndex === 0 : isFixedRow)
    const isFieldName = verticalTimeAxis ? rowIndex === 0 : columnIndex === 0
    const isFixedCorner = rowIndex === 0 && columnIndex === 0
    const dataIsNumerical = _.isNumber(cellData)
    const isHighlightedRow =
      rowIndex === parent.props.scrollToRow ||
      (rowIndex === hoveredRowIndex && hoveredRowIndex !== 0)
    const isHighlightedColumn =
      columnIndex === parent.props.scrollToColumn ||
      (columnIndex === hoveredColumnIndex && hoveredColumnIndex !== 0)

    let cellStyle = style

    if (!isFixedRow && !isFixedColumn && !isFixedCorner) {
      const {bgColor, textColor} = generateThresholdsListHexs({
        colors,
        lastValue: cellData,
        cellType: 'table',
      })

      cellStyle = {
        ...style,
        backgroundColor: bgColor,
        color: textColor,
      }
    }

    const foundField =
      isFieldName && fieldNames.find(field => field.internalName === cellData)
    const fieldName =
      foundField && (foundField.displayName || foundField.internalName)

    const cellClass = classnames('table-graph-cell', {
      'table-graph-cell__fixed-row': isFixedRow,
      'table-graph-cell__fixed-column': isFixedColumn,
      'table-graph-cell__fixed-corner': isFixedCorner,
      'table-graph-cell__highlight-row': isHighlightedRow,
      'table-graph-cell__highlight-column': isHighlightedColumn,
      'table-graph-cell__numerical': dataIsNumerical,
      'table-graph-cell__field-name': isFieldName,
      'table-graph-cell__sort-asc':
        isFieldName && sortField === cellData && sortDirection === ASCENDING,
      'table-graph-cell__sort-desc':
        isFieldName && sortField === cellData && sortDirection === DESCENDING,
    })

    const cellContents = isTimeData
      ? `${moment(cellData).format(timeFormat)}`
      : fieldName || `${cellData}`

    return (
      <div
        key={key}
        style={cellStyle}
        className={cellClass}
        onClick={isFieldName ? this.handleClickFieldName(cellData) : null}
        onMouseOver={this.handleHover(columnIndex, rowIndex)}
        title={cellContents}
      >
        {cellContents}
      </div>
    )
  }

  getMultiGridRef = (r, registerChild) => {
    this.multiGridRef = r
    return registerChild(r)
  }

  render() {
    const {
      hoveredColumnIndex,
      hoveredRowIndex,
      timeColumnWidth,
      sortField,
      sortDirection,
      processedData,
    } = this.state
    const {hoverTime, tableOptions, colors} = this.props
    const {fixFirstColumn = FIX_FIRST_COLUMN_DEFAULT} = tableOptions
    const columnCount = _.get(processedData, ['0', 'length'], 0)
    const rowCount = columnCount === 0 ? 0 : processedData.length

    const COLUMN_MIN_WIDTH = 98
    const COLUMN_MAX_WIDTH = 1000
    const ROW_HEIGHT = 30

    const fixedColumnCount = fixFirstColumn && columnCount > 1 ? 1 : undefined

    const tableWidth = _.get(this, ['gridContainer', 'clientWidth'], 0)
    const tableHeight = _.get(this, ['gridContainer', 'clientHeight'], 0)
    const {scrollToColumn, scrollToRow} = this.calcScrollToColRow()
    return (
      <div
        className="table-graph-container"
        ref={gridContainer => (this.gridContainer = gridContainer)}
        onMouseLeave={this.handleMouseLeave}
      >
        {rowCount > 0 && (
          <ColumnSizer
            columnCount={columnCount}
            columnMaxWidth={COLUMN_MAX_WIDTH}
            columnMinWidth={COLUMN_MIN_WIDTH}
            width={tableWidth}
            timeColumnWidth={timeColumnWidth}
          >
            {({adjustedWidth, columnWidth, registerChild}) => (
              <MultiGrid
                ref={r => this.getMultiGridRef(r, registerChild)}
                columnCount={columnCount}
                columnWidth={this.calculateColumnWidth(columnWidth)}
                rowCount={rowCount}
                rowHeight={ROW_HEIGHT}
                height={tableHeight}
                width={adjustedWidth}
                fixedColumnCount={fixedColumnCount}
                fixedRowCount={1}
                enableFixedColumnScroll={true}
                enableFixedRowScroll={true}
                scrollToRow={scrollToRow}
                scrollToColumn={scrollToColumn}
                sortField={sortField}
                sortDirection={sortDirection}
                cellRenderer={this.cellRenderer}
                hoveredColumnIndex={hoveredColumnIndex}
                hoveredRowIndex={hoveredRowIndex}
                hoverTime={hoverTime}
                colors={colors}
                tableOptions={tableOptions}
                timeColumnWidth={timeColumnWidth}
                classNameBottomRightGrid="table-graph--scroll-window"
              />
            )}
          </ColumnSizer>
        )}
      </div>
    )
  }
}

const {arrayOf, bool, number, shape, string, func} = PropTypes

TableGraph.propTypes = {
  cellHeight: number,
  data: arrayOf(shape()),
  tableOptions: shape({
    timeFormat: string.isRequired,
    verticalTimeAxis: bool.isRequired,
    sortBy: shape({
      internalName: string.isRequired,
      displayName: string.isRequired,
      visible: bool.isRequired,
    }).isRequired,
    wrapping: string.isRequired,
    fieldNames: arrayOf(
      shape({
        internalName: string.isRequired,
        displayName: string.isRequired,
        visible: bool.isRequired,
      })
    ).isRequired,
    fixFirstColumn: bool,
  }),
  hoverTime: string,
  onSetHoverTime: func,
  colors: arrayOf(
    shape({
      type: string.isRequired,
      hex: string.isRequired,
      id: string.isRequired,
      name: string.isRequired,
      value: string.isRequired,
    }).isRequired
  ),
  setDataLabels: func,
}

export default TableGraph<|MERGE_RESOLUTION|>--- conflicted
+++ resolved
@@ -17,6 +17,7 @@
   FIX_FIRST_COLUMN_DEFAULT,
   VERTICAL_TIME_AXIS_DEFAULT,
   calculateTimeColumnWidth,
+  calculateLabelsColumnWidth,
 } from 'src/shared/constants/tableGraph'
 const DEFAULT_SORT = ASCENDING
 
@@ -64,6 +65,7 @@
       sortedTimeVals: [],
       labels: [],
       timeColumnWidth: calculateTimeColumnWidth(props.tableOptions.timeFormat),
+      labelsColumnWidth: calculateLabelsColumnWidth(props.data.labels),
       hoveredColumnIndex: NULL_ARRAY_INDEX,
       hoveredRowIndex: NULL_ARRAY_INDEX,
       sortField: 'time',
@@ -120,6 +122,10 @@
       fieldNames
     )
 
+    const processedLabels = verticalTimeAxis
+      ? processedData[0]
+      : processedData.map(row => row[0])
+
     this.setState({
       data,
       labels,
@@ -127,6 +133,10 @@
       sortedTimeVals,
       sortField: sortFieldName,
       sortDirection: direction,
+      labelsColumnWidth: calculateLabelsColumnWidth(
+        processedLabels,
+        fieldNames
+      ),
     })
   }
 
@@ -217,32 +227,28 @@
   calculateColumnWidth = columnSizerWidth => column => {
     const {index} = column
     const {tableOptions: {verticalTimeAxis}} = this.props
-<<<<<<< HEAD
-    const {timeColumnWidth, processedData} = this.state
+    const {timeColumnWidth, labelsColumnWidth, processedData} = this.state
     const columnCount = _.get(processedData, ['0', 'length'], 0)
+    const processedLabels = verticalTimeAxis
+      ? processedData[0]
+      : processedData.map(row => row[0])
+
+    const specialColumnWidth = verticalTimeAxis
+      ? timeColumnWidth
+      : labelsColumnWidth
+
     let adjustedColumnSizerWidth = columnSizerWidth
 
-    const labels = verticalTimeAxis
-      ? _.unzip(processedData)[0]
-      : processedData[0]
-=======
-    const {timeColumnWidth, labels} = this.state
->>>>>>> 6995bdfb
-
-    if (labels.length > 0) {
-      if (columnSizerWidth !== timeColumnWidth) {
-        const difference = columnSizerWidth - timeColumnWidth
-        const increment = Math.ceil(difference / columnCount)
-
-        adjustedColumnSizerWidth = columnSizerWidth + increment
-      }
-
-      return verticalTimeAxis && labels[index] === 'time'
-        ? timeColumnWidth
-        : adjustedColumnSizerWidth
-    }
-
-    return adjustedColumnSizerWidth
+    if (columnSizerWidth !== specialColumnWidth) {
+      const difference = columnSizerWidth - specialColumnWidth
+      const increment = difference / columnCount
+
+      adjustedColumnSizerWidth = columnSizerWidth + increment
+    }
+
+    return processedLabels[index] === 'time'
+      ? specialColumnWidth
+      : adjustedColumnSizerWidth
   }
 
   cellRenderer = ({columnIndex, rowIndex, key, parent, style}) => {
@@ -347,16 +353,24 @@
       hoveredColumnIndex,
       hoveredRowIndex,
       timeColumnWidth,
+      labelsColumnWidth,
       sortField,
       sortDirection,
       processedData,
     } = this.state
-    const {hoverTime, tableOptions, colors} = this.props
+    const {
+      hoverTime,
+      tableOptions,
+      tableOptions: {verticalTimeAxis},
+      colors,
+    } = this.props
     const {fixFirstColumn = FIX_FIRST_COLUMN_DEFAULT} = tableOptions
     const columnCount = _.get(processedData, ['0', 'length'], 0)
     const rowCount = columnCount === 0 ? 0 : processedData.length
 
-    const COLUMN_MIN_WIDTH = 98
+    const COLUMN_MIN_WIDTH = verticalTimeAxis
+      ? labelsColumnWidth
+      : timeColumnWidth
     const COLUMN_MAX_WIDTH = 1000
     const ROW_HEIGHT = 30
 
